--- conflicted
+++ resolved
@@ -23,12 +23,8 @@
 pub(crate) use connection::*;
 pub use errors::Error;
 pub use ledstate::LightState;
-<<<<<<< HEAD
 pub use resolution::*;
-pub use stream::{StreamOutput, StreamOutputError};
-=======
 pub use stream::{Stream, StreamOutput, StreamOutputError};
->>>>>>> 5fc92f0b
 
 type Result<T> = std::result::Result<T, Error>;
 
