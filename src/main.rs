#![warn(missing_docs)]
//!
//! # Neolink
//!
//! Neolink is a small program that acts a general contol interface for Reolink IP cameras.
//!
//! It contains sub commands for running an rtsp proxy which can be used on Reolink cameras
//! that do not nativly support RTSP.
//!
use anyhow::{Context, Result};
use env_logger::Env;
use log::*;
use std::fs;
use structopt::StructOpt;
use validator::Validate;

mod cmdline;
mod config;
<<<<<<< HEAD
mod pir;
=======
mod mqtt;
>>>>>>> a33897ec
mod reboot;
mod rtsp;
mod statusled;
mod talk;
mod utils;

use cmdline::{Command, Opt};
use config::Config;

fn main() -> Result<()> {
    env_logger::Builder::from_env(Env::default().default_filter_or("info")).init();

    info!(
        "Neolink {} {}",
        env!("NEOLINK_VERSION"),
        env!("NEOLINK_PROFILE")
    );

    let opt = Opt::from_args();

    let conf_path = opt.config.context("Must supply --config file")?;
    let config: Config = toml::from_str(
        &fs::read_to_string(&conf_path)
            .with_context(|| format!("Failed to read {:?}", conf_path))?,
    )
    .with_context(|| format!("Failed to parse the {:?} config file", conf_path))?;

    config
        .validate()
        .with_context(|| format!("Failed to validate the {:?} config file", conf_path))?;

    match opt.cmd {
        None => {
            warn!(
                "Deprecated command line option. Please use: `neolink rtsp --config={:?}`",
                config
            );
            rtsp::main(rtsp::Opt {}, config)?;
        }
        Some(Command::Rtsp(opts)) => {
            rtsp::main(opts, config)?;
        }
        Some(Command::StatusLight(opts)) => {
            statusled::main(opts, config)?;
        }
        Some(Command::Reboot(opts)) => {
            reboot::main(opts, config)?;
        }
        Some(Command::Pir(opts)) => {
            pir::main(opts, config)?;
        }
        Some(Command::Talk(opts)) => {
            talk::main(opts, config)?;
        }
        Some(Command::Mqtt(opts)) => {
            mqtt::main(opts, config)?;
        }
    }

    Ok(())
}<|MERGE_RESOLUTION|>--- conflicted
+++ resolved
@@ -16,11 +16,8 @@
 
 mod cmdline;
 mod config;
-<<<<<<< HEAD
 mod pir;
-=======
 mod mqtt;
->>>>>>> a33897ec
 mod reboot;
 mod rtsp;
 mod statusled;
