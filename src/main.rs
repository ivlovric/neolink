--- conflicted
+++ resolved
@@ -15,12 +15,8 @@
 use validator::Validate;
 
 mod cmdline;
-<<<<<<< HEAD
-mod errors;
+mod config;
 mod mqtt;
-=======
-mod config;
->>>>>>> 57c55e41
 mod reboot;
 mod rtsp;
 mod statusled;
